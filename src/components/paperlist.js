--- conflicted
+++ resolved
@@ -19,28 +19,6 @@
   if (newWindow) newWindow.opener = null;
 };
 
-<<<<<<< HEAD
-
-function chips(paper) {
-  let labels =
-    "labels" in paper
-      ? paper.labels.map((label) => <Chip size="small" label={label} color="primary" />)
-      : [];
-
-  for (const pub of paper.publications) {
-    let text = pub.name + " " + pub.year;
-    if ("url" in pub) {
-      labels.push(
-        <Chip
-          size="small"
-          label={text}
-          color="secondary"
-          onClick={() => openInNewTab(pub.url)}
-        />
-      );
-    } else {
-      labels.push(<Chip size="small" label={text} color="secondary" />);
-=======
 function paperChips(paper) {
   const labels = "labels" in paper ? paper.labels : [];
   let pubs = paper.publications;
@@ -52,7 +30,6 @@
     }
     if (nameA > nameB) {
       return 1;
->>>>>>> 1766a35f
     }
     return 0;
   });
