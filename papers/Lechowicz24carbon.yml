--- conflicted
+++ resolved
@@ -1,70 +1,66 @@
-title: 'Learning-Augmented Competitive Algorithms for Spatiotemporal Online Allocation with Deadline Constraints'
+title: "Learning-Augmented Competitive Algorithms for Spatiotemporal Online Allocation with Deadline Constraints"
 authors: Lechowicz, Christianson, Sun, Bashir, Hajiesmaili, Wierman, Shenoy
 labels:
-- allocation / matching
-- online
+  - allocation / matching
+  - online
 publications:
-- name: arXiv
-  url: https://arxiv.org/abs/2408.07831
-  year: 2024
-  month: 8
-<<<<<<< HEAD
-  day: 14
-  dblp_key: null
-  bibtex: null
-- name: SIGMETRICS
-  url: https://doi.org/10.1145/3711701
-  year: 2025
-  month: null
-  day: null
-  dblp_key: conf/sigmetrics/LechowiczC0BHWS25
-  bibtex: |+
-    @inproceedings{DBLP:conf/sigmetrics/LechowiczC0BHWS25,
-      author       = {Adam Lechowicz and
-                      Nicolas Christianson and
-                      Bo Sun and
-                      Noman Bashir and
-                      Mohammad Hajiesmaili and
-                      Adam Wierman and
-                      Prashant J. Shenoy},
-      editor       = {Anshul Gandhi and
-                      Zhenhua Liu and
-                      Sewoong Oh and
-                      Ramesh K. Sitaraman and
-                      Benny Van Houdt},
-      title        = {Learning-Augmented Competitive Algorithms for Spatiotemporal Online
-                      Allocation with Deadline Constraints},
-      booktitle    = {Abstracts of the 2025 {ACM} {SIGMETRICS} International Conference
-                      on Measurement and Modeling of Computer Systems, {SIGMETRICS} 2025,
-                      Stony Brook, NY, USA, June 9-13, 2025},
-      pages        = {169--171},
-      publisher    = {{ACM}},
-      year         = {2025}
-    }
-- name: POMACS
-  url: https://doi.org/10.1145/3711701
-  year: 2025
-  month: null
-  day: null
-  dblp_key: journals/pomacs/LechowiczCSBHWS25
-  bibtex: |+
-    @article{DBLP:journals/pomacs/LechowiczCSBHWS25,
-      author       = {Adam Lechowicz and
-                      Nicolas Christianson and
-                      Bo Sun and
-                      Noman Bashir and
-                      Mohammad Hajiesmaili and
-                      Adam Wierman and
-                      Prashant J. Shenoy},
-      title        = {Learning-Augmented Competitive Algorithms for Spatiotemporal Online
-                      Allocation with Deadline Constraints},
-      journal      = {Proc. {ACM} Meas. Anal. Comput. Syst.},
-      volume       = {9},
-      number       = {1},
-      pages        = {8:1--8:49},
-      year         = {2025}
-    }
+  - name: arXiv
+    url: https://arxiv.org/abs/2408.07831
+    year: 2024
+    month: 8
+    day: 14
+    dblp_key: null
+    bibtex: null
+  - name: SIGMETRICS
+    url: https://doi.org/10.1145/3711701
+    year: 2025
+    month: null
+    day: null
+    dblp_key: conf/sigmetrics/LechowiczC0BHWS25
+    bibtex: |+
+      @inproceedings{DBLP:conf/sigmetrics/LechowiczC0BHWS25,
+        author       = {Adam Lechowicz and
+                        Nicolas Christianson and
+                        Bo Sun and
+                        Noman Bashir and
+                        Mohammad Hajiesmaili and
+                        Adam Wierman and
+                        Prashant J. Shenoy},
+        editor       = {Anshul Gandhi and
+                        Zhenhua Liu and
+                        Sewoong Oh and
+                        Ramesh K. Sitaraman and
+                        Benny Van Houdt},
+        title        = {Learning-Augmented Competitive Algorithms for Spatiotemporal Online
+                        Allocation with Deadline Constraints},
+        booktitle    = {Abstracts of the 2025 {ACM} {SIGMETRICS} International Conference
+                        on Measurement and Modeling of Computer Systems, {SIGMETRICS} 2025,
+                        Stony Brook, NY, USA, June 9-13, 2025},
+        pages        = {169--171},
+        publisher    = {{ACM}},
+        year         = {2025}
+      }
+  - name: POMACS
+    url: https://doi.org/10.1145/3711701
+    year: 2025
+    month: null
+    day: null
+    dblp_key: journals/pomacs/LechowiczCSBHWS25
+    bibtex: |+
+      @article{DBLP:journals/pomacs/LechowiczCSBHWS25,
+        author       = {Adam Lechowicz and
+                        Nicolas Christianson and
+                        Bo Sun and
+                        Noman Bashir and
+                        Mohammad Hajiesmaili and
+                        Adam Wierman and
+                        Prashant J. Shenoy},
+        title        = {Learning-Augmented Competitive Algorithms for Spatiotemporal Online
+                        Allocation with Deadline Constraints},
+        journal      = {Proc. {ACM} Meas. Anal. Comput. Syst.},
+        volume       = {9},
+        number       = {1},
+        pages        = {8:1--8:49},
+        year         = {2025}
+      }
 
-=======
-  day: 14
->>>>>>> 5fa23ded
